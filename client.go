--- conflicted
+++ resolved
@@ -63,7 +63,6 @@
 		go func(c *Client) {
 			for c.connected {
 				time.Sleep(5 * time.Minute)
-<<<<<<< HEAD
 
 				if err := c.setDeadline(); err != nil {
 					break
@@ -73,26 +72,14 @@
 					break
 				}
 
-=======
-				if err := c.setDeadline(); err != nil {
-					break
-				}
-				if _, err := c.conn.Write([]byte("\n")); err != nil {
-					break
-				}
->>>>>>> 778110ac
 				if err := c.clearDeadline(); err != nil {
 					break
 				}
 			}
-<<<<<<< HEAD
-			c.connected = false
-=======
 
 			if c.connected {
 				c.connected = false
 			}
->>>>>>> 778110ac
 		}(c)
 		return nil
 	}
